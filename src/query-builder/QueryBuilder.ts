import {Alias} from "./alias/Alias";
import {AliasMap} from "./alias/AliasMap";
import {RawSqlResultsToEntityTransformer} from "./transformer/RawSqlResultsToEntityTransformer";
import {Broadcaster} from "../subscriber/Broadcaster";
import {EntityMetadataCollection} from "../metadata/collection/EntityMetadataCollection";
import {Driver} from "../driver/Driver";

/**
 * @internal
 */
export interface Join {
    alias: Alias;
    type: "LEFT"|"INNER";
    conditionType: "ON"|"WITH";
    condition: string;
    tableName: string;
    mapToProperty: string|undefined;
    isMappingMany: boolean;
}

/**
 * @internal
 */
export interface JoinMapping {
    alias: Alias;
    parentName: string;
    propertyName: string;
    isMany: boolean;
}

export class QueryBuilder<Entity> {

    // -------------------------------------------------------------------------
    // Private properties
    // -------------------------------------------------------------------------

    private aliasMap: AliasMap;
    private type: "select"|"update"|"delete";
    private selects: string[] = [];
    private fromEntity: { alias: Alias };
    private fromTableName: string;
    private fromTableAlias: string;
    private updateQuerySet: Object;
    private joins: Join[] = [];
    private groupBys: string[] = [];
    private wheres: { type: "simple"|"and"|"or", condition: string }[] = [];
    private havings: { type: "simple"|"and"|"or", condition: string }[] = [];
    private orderBys: { sort: string, order: "ASC"|"DESC" }[] = [];
    private parameters: { [key: string]: any } = {};
    private limit: number;
    private offset: number;
    private firstResult: number;
    private maxResults: number;
    
    // -------------------------------------------------------------------------
    // Constructor
    // -------------------------------------------------------------------------

    constructor(private driver: Driver,
                private entityMetadatas: EntityMetadataCollection, 
                private broadcaster: Broadcaster) {
        this.aliasMap = new AliasMap(entityMetadatas);
    }

    // -------------------------------------------------------------------------
    // Accessors
    // -------------------------------------------------------------------------

    get alias(): string {
        return this.aliasMap.mainAlias.name;
    }

    // -------------------------------------------------------------------------
    // Public Methods
    // -------------------------------------------------------------------------

    delete(entity?: Function): this;
    delete(tableName?: string): this;
    delete(tableNameOrEntity?: string|Function): this {
        if (tableNameOrEntity instanceof Function) {
            const aliasName = (<any> tableNameOrEntity).name;
            const aliasObj = new Alias(aliasName);
            aliasObj.target = <Function> tableNameOrEntity;
            this.aliasMap.addMainAlias(aliasObj);
            this.fromEntity = { alias: aliasObj };
        } else if (typeof tableNameOrEntity === "string") {
            this.fromTableName = <string> tableNameOrEntity;
        }

        this.type = "delete";
        return this;
    }

    update(updateSet: Object): this;
    update(entity: Function, updateSet: Object): this;
    update(tableName: string, updateSet: Object): this;
    update(tableNameOrEntityOrUpdateSet?: string|Function|Object, maybeUpdateSet?: Object): this {
        const updateSet = maybeUpdateSet ? maybeUpdateSet : <Object> tableNameOrEntityOrUpdateSet;
        
        if (tableNameOrEntityOrUpdateSet instanceof Function) {
            const aliasName = (<any> tableNameOrEntityOrUpdateSet).name;
            const aliasObj = new Alias(aliasName);
            aliasObj.target = <Function> tableNameOrEntityOrUpdateSet;
            this.aliasMap.addMainAlias(aliasObj);
            this.fromEntity = { alias: aliasObj };
            
        } else if (typeof tableNameOrEntityOrUpdateSet === "string") {
            this.fromTableName = <string> tableNameOrEntityOrUpdateSet;
        }
        
        this.type = "update";
        this.updateQuerySet = updateSet;
        return this;
    }

    select(selection?: string): this;
    select(selection?: string[]): this;
    select(...selection: string[]): this;
    select(selection?: string|string[]): this {
        this.type = "select";
        if (selection) {
            if (selection instanceof Array) {
                this.selects = selection;
            } else {
                this.selects = [selection];
            }
        }
        return this;
    }

    addSelect(selection: string): this;
    addSelect(selection: string[]): this;
    addSelect(...selection: string[]): this;
    addSelect(selection: string|string[]): this {
        if (selection instanceof Array)
            this.selects = this.selects.concat(selection);
        else
            this.selects.push(selection);

        return this;
    }

    from(tableName: string, alias: string): this;
    from(entity: Function, alias: string): this;
    from(entityOrTableName: Function|string, alias: string): this {
        if (entityOrTableName instanceof Function) {
            const aliasObj = new Alias(alias);
            aliasObj.target = <Function> entityOrTableName;
            this.aliasMap.addMainAlias(aliasObj);
            this.fromEntity = { alias: aliasObj };
        } else {
            this.fromTableName = <string> entityOrTableName;
            this.fromTableAlias = alias;
        }
        return this;
    }

    innerJoinAndMapMany(mapToProperty: string, property: string, alias: string, conditionType?: "ON"|"WITH", condition?: string, parameters?: { [key: string]: any }): this;
    innerJoinAndMapMany(mapToProperty: string, entity: Function, alias: string, conditionType?: "ON"|"WITH", condition?: string, parameters?: { [key: string]: any }): this;
    innerJoinAndMapMany(mapToProperty: string, entityOrProperty: Function|string, alias: string, conditionType: "ON"|"WITH" = "ON", condition: string = "", parameters?: { [key: string]: any }): this {
        this.addSelect(alias);
        return this.join("INNER", entityOrProperty, alias, conditionType, condition, parameters, mapToProperty, true);
    }

    innerJoinAndMapOne(mapToProperty: string, property: string, alias: string, conditionType?: "ON"|"WITH", condition?: string, parameters?: { [key: string]: any }): this;
    innerJoinAndMapOne(mapToProperty: string, entity: Function, alias: string, conditionType?: "ON"|"WITH", condition?: string, parameters?: { [key: string]: any }): this;
    innerJoinAndMapOne(mapToProperty: string, entityOrProperty: Function|string, alias: string, conditionType: "ON"|"WITH" = "ON", condition: string = "", parameters?: { [key: string]: any }): this {
        this.addSelect(alias);
        return this.join("INNER", entityOrProperty, alias, conditionType, condition, parameters, mapToProperty, false);
    }

    innerJoinAndSelect(property: string, alias: string, conditionType?: "ON"|"WITH", condition?: string, parameters?: { [key: string]: any }): this;
    innerJoinAndSelect(entity: Function, alias: string, conditionType?: "ON"|"WITH", condition?: string, parameters?: { [key: string]: any }): this;
    innerJoinAndSelect(entityOrProperty: Function|string, alias: string, conditionType: "ON"|"WITH" = "ON", condition: string = "", parameters?: { [key: string]: any }): this {
        this.addSelect(alias);
        return this.join("INNER", entityOrProperty, alias, conditionType, condition, parameters);
    }

    innerJoin(property: string, alias: string, conditionType?: "ON"|"WITH", condition?: string, parameters?: { [key: string]: any }): this;
    innerJoin(entity: Function, alias: string, conditionType?: "ON"|"WITH", condition?: string, parameters?: { [key: string]: any }): this;
    innerJoin(entityOrProperty: Function|string, alias: string, conditionType: "ON"|"WITH" = "ON", condition: string = "", parameters?: { [key: string]: any }): this {
        return this.join("INNER", entityOrProperty, alias, conditionType, condition, parameters);
    }

    leftJoinAndMapMany(mapToProperty: string, property: string, alias: string, conditionType?: "ON"|"WITH", condition?: string, parameters?: { [key: string]: any }): this;
    leftJoinAndMapMany(mapToProperty: string, entity: Function, alias: string, conditionType?: "ON"|"WITH", condition?: string, parameters?: { [key: string]: any }): this;
    leftJoinAndMapMany(mapToProperty: string, entityOrProperty: Function|string, alias: string, conditionType: "ON"|"WITH" = "ON", condition: string = "", parameters?: { [key: string]: any }): this {
        this.addSelect(alias);
        return this.join("LEFT", entityOrProperty, alias, conditionType, condition, parameters, mapToProperty, true);
    }

    leftJoinAndMapOne(mapToProperty: string, property: string, alias: string, conditionType?: "ON"|"WITH", condition?: string, parameters?: { [key: string]: any }): this;
    leftJoinAndMapOne(mapToProperty: string, entity: Function, alias: string, conditionType?: "ON"|"WITH", condition?: string, parameters?: { [key: string]: any }): this;
    leftJoinAndMapOne(mapToProperty: string, entityOrProperty: Function|string, alias: string, conditionType: "ON"|"WITH" = "ON", condition: string = "", parameters?: { [key: string]: any }): this {
        this.addSelect(alias);
        return this.join("LEFT", entityOrProperty, alias, conditionType, condition, parameters, mapToProperty, false);
    }

    leftJoinAndSelect(property: string, alias: string, conditionType?: "ON"|"WITH", condition?: string, parameters?: { [key: string]: any }): this;
    leftJoinAndSelect(entity: Function, alias: string, conditionType?: "ON"|"WITH", condition?: string, parameters?: { [key: string]: any }): this;
    leftJoinAndSelect(entityOrProperty: Function|string, alias: string, conditionType: "ON"|"WITH" = "ON", condition: string = "", parameters?: { [key: string]: any }): this {
        this.addSelect(alias);
        return this.join("LEFT", entityOrProperty, alias, conditionType, condition, parameters);
    }

    leftJoin(property: string, alias: string, conditionType?: "ON"|"WITH", condition?: string, parameters?: { [key: string]: any }): this;
    leftJoin(entity: Function, alias: string, conditionType?: "ON"|"WITH", condition?: string, parameters?: { [key: string]: any }): this;
    leftJoin(entityOrProperty: Function|string, alias: string, conditionType: "ON"|"WITH" = "ON", condition: string = "", parameters?: { [key: string]: any }): this {
        return this.join("LEFT", entityOrProperty, alias, conditionType, condition, parameters);
    }

    where(where: string, parameters?: { [key: string]: any }): this {
        this.wheres.push({ type: "simple", condition: where });
        if (parameters) this.addParameters(parameters);
        return this;
    }

    andWhere(where: string, parameters?: { [key: string]: any }): this {
        this.wheres.push({ type: "and", condition: where });
        if (parameters) this.addParameters(parameters);
        return this;
    }

    orWhere(where: string, parameters?: { [key: string]: any }): this {
        this.wheres.push({ type: "or", condition: where });
        if (parameters) this.addParameters(parameters);
        return this;
    }

    groupBy(groupBy: string): this {
        this.groupBys = [groupBy];
        return this;
    }

    addGroupBy(groupBy: string): this {
        this.groupBys.push(groupBy);
        return this;
    }

    having(having: string, parameters?: { [key: string]: any }): this {
        this.havings.push({ type: "simple", condition: having });
        if (parameters) this.addParameters(parameters);
        return this;
    }

    andHaving(having: string, parameters?: { [key: string]: any }): this {
        this.havings.push({ type: "and", condition: having });
        if (parameters) this.addParameters(parameters);
        return this;
    }

    orHaving(having: string, parameters?: { [key: string]: any }): this {
        this.havings.push({ type: "or", condition: having });
        if (parameters) this.addParameters(parameters);
        return this;
    }

    orderBy(sort: string, order: "ASC"|"DESC" = "ASC"): this {
        this.orderBys = [{ sort: sort, order: order }];
        return this;
    }

    addOrderBy(sort: string, order: "ASC"|"DESC" = "ASC"): this {
        this.orderBys.push({ sort: sort, order: order });
        return this;
    }

    setLimit(limit: number): this {
        this.limit = limit;
        return this;
    }

    setOffset(offset: number): this {
        this.offset = offset;
        return this;
    }

    setFirstResult(firstResult: number): this {
        this.firstResult = firstResult;
        return this;
    }

    setMaxResults(maxResults: number): this {
        this.maxResults = maxResults;
        return this;
    }

    setParameter(key: string, value: any): this {
        this.parameters[key] = value;
        return this;
    }

    setParameters(parameters: { [key: string]: any }): this {
        this.parameters = {};
        Object.keys(parameters).forEach(key => this.parameters[key] = parameters[key]);
        return this;
    }

    addParameters(parameters: { [key: string]: any }): this {
        Object.keys(parameters).forEach(key => this.parameters[key] = parameters[key]);
        return this;
    }

    getSql(): string {
        let sql = this.createSelectExpression();
        sql += this.createJoinExpression();
        sql += this.createWhereExpression();
        sql += this.createGroupByExpression();
        sql += this.createHavingExpression();
        sql += this.createOrderByExpression();
        sql += this.createLimitExpression();
        sql += this.createOffsetExpression();
        sql  = this.replaceParameters(sql);
        return sql;
    }
    
    execute(): Promise<any> {
        return this.driver.query(this.getSql());
    }
    
    getScalarResults<T>(): Promise<T[]> {
        return this.driver.query<T[]>(this.getSql());
    }

    getSingleScalarResult<T>(): Promise<T> {
        return this.getScalarResults().then(results => results[0]);

    }

    getResults(): Promise<Entity[]> {
        return this.getResultsAndScalarResults().then(results => {
            return results.entities;
        });
    }

    getResultsAndScalarResults(): Promise<{ entities: Entity[], scalarResults: any[] }> {
        if (!this.aliasMap.hasMainAlias)
            throw new Error(`Alias is not set. Looks like nothing is selected. Use select*, delete, update method to set an alias.`);
        
        const mainAliasName = this.aliasMap.mainAlias.name;
        let scalarResults: any[];
        if (this.firstResult || this.maxResults) {
            const metadata = this.entityMetadatas.findByTarget(this.fromEntity.alias.target);
            let idsQuery = `SELECT DISTINCT(distinctAlias.${mainAliasName}_${metadata.primaryColumn.name}) as ids`;
            if (this.orderBys && this.orderBys.length > 0)
                idsQuery += ", " + this.orderBys.map(orderBy => orderBy.sort.replace(".", "_")).join(", ");
            idsQuery += ` FROM (${this.getSql()}) distinctAlias`;
            if (this.orderBys && this.orderBys.length > 0)
                idsQuery += " ORDER BY " + this.orderBys.map(order => "distinctAlias." + order.sort.replace(".", "_") + " " + order.order).join(", ");
            if (this.maxResults)
                idsQuery += " LIMIT " + this.maxResults;
            if (this.firstResult)
                idsQuery += " OFFSET " + this.firstResult;
            return this.driver
                .query<any[]>(idsQuery)
                .then((results: any[]) => {
                    scalarResults = results;
                    const ids = results.map(result => result["ids"]).join(", ");
                    if (ids.length === 0)
                        return Promise.resolve([]);
                    const queryWithIds = this.clone()
                        .andWhere(mainAliasName + "." + metadata.primaryColumn.name + " IN (" + ids + ")")
                        .getSql();
                    return this.driver.query<any[]>(queryWithIds);
                })
                .then(results => this.rawResultsToEntities(results))
                .then(results => this.addLazyProperties(results))
                .then(results => this.broadcaster.broadcastLoadEventsForAll(results).then(() => results))
                .then(results => {
                    return {
                        entities: results,
                        scalarResults: scalarResults
                    };
                });

        } else {
            return this.driver
                .query<any[]>(this.getSql())
                .then(results => {
                    scalarResults = results;
                    return this.rawResultsToEntities(results);
                })
                .then(results => this.addLazyProperties(results))
                .then(results => {
                    return this.broadcaster
                        .broadcastLoadEventsForAll(results)
                        .then(() => results);
                })
                .then(results => {
                    return {
                        entities: results,
                        scalarResults: scalarResults
                    };
                });
        }
    }

    getSingleResult(): Promise<Entity> {
        return this.getResults().then(entities => entities[0]);
    }

    getCount(): Promise<number> {
        const mainAlias = this.aliasMap.mainAlias.name;
        const metadata = this.entityMetadatas.findByTarget(this.fromEntity.alias.target);
        const countQuery = this.clone({ skipOrderBys: true })
            .select(`COUNT(DISTINCT(${mainAlias}.${metadata.primaryColumn.name})) as cnt`)
            .getSql();
        return this.driver
            .query<any[]>(countQuery)
            .then(results => {
                if (!results || !results[0] || !results[0]["cnt"])
                    return 0;

                return parseInt(results[0]["cnt"]);
            });
    }

    getResultsAndCount(): Promise<[Entity[], number]> {
        return Promise.all<any>([
            this.getResults(),
            this.getCount()
        ]);
    }

    clone(options?: { skipOrderBys?: boolean, skipLimit?: boolean, skipOffset?: boolean }) {
        const qb = new QueryBuilder(this.driver, this.entityMetadatas, this.broadcaster);
        
        switch (this.type) {
            case "select":
                qb.select(this.selects);
                break;
            case "update":
                qb.update(this.updateQuerySet);
                break;
            case "delete":
                qb.delete();
                break;
        }

        if (this.fromEntity && this.fromEntity.alias && this.fromEntity.alias.target) {
            qb.from(this.fromEntity.alias.target, this.fromEntity.alias.name);
        } else if (this.fromTableName) {
            qb.from(this.fromTableName, this.fromTableAlias);
        }

        this.joins.forEach(join => {
            const property = join.tableName || join.alias.target || (join.alias.parentAliasName + "." + join.alias.parentPropertyName);
            qb.join(join.type, property, join.alias.name, join.conditionType, join.condition, undefined, join.mapToProperty, join.isMappingMany);
        });

        this.groupBys.forEach(groupBy => qb.addGroupBy(groupBy));

        this.wheres.forEach(where => {
            switch (where.type) {
                case "simple":
                    qb.where(where.condition);
                    break;
                case "and":
                    qb.andWhere(where.condition);
                    break;
                case "or":
                    qb.orWhere(where.condition);
                    break;
            }
        });

        this.havings.forEach(having => {
            switch (having.type) {
                case "simple":
                    qb.having(having.condition);
                    break;
                case "and":
                    qb.andHaving(having.condition);
                    break;
                case "or":
                    qb.orHaving(having.condition);
                    break;
            }
        });

        if (!options || !options.skipOrderBys)
            this.orderBys.forEach(orderBy => qb.addOrderBy(orderBy.sort, orderBy.order));
        
        Object.keys(this.parameters).forEach(key => qb.setParameter(key, this.parameters[key]));

        if (!options || !options.skipLimit)
            qb.setLimit(this.limit);

        if (!options || !options.skipOffset)
            qb.setOffset(this.offset);

        qb.setFirstResult(this.firstResult)
            .setMaxResults(this.maxResults);

        return qb;
    }

    // -------------------------------------------------------------------------
    // Protected Methods
    // -------------------------------------------------------------------------

    protected rawResultsToEntities(results: any[]) {
        const transformer = new RawSqlResultsToEntityTransformer(this.driver, this.aliasMap, this.extractJoinMappings());
        return transformer.transform(results);
    }

    protected addLazyProperties(entities: any[]) {
        entities.forEach(entity => {
            const metadata = this.entityMetadatas.findByTarget(entity.constructor);
            metadata.relations
                .filter(relation => relation.isLazy)
                .forEach(relation => {
                    const index = "__" + relation.propertyName + "__";

                    Object.defineProperty(entity, relation.propertyName, {
                        get: () => {
                            if (entity[index])
                                return Promise.resolve(entity[index]);
                            // find object metadata and try to load
                            return new QueryBuilder(this.driver, this.entityMetadatas, this.broadcaster)
                                .select(relation.propertyName)
                                .from(relation.target, relation.propertyName) // todo: change `id` after join column implemented
                                .where(relation.propertyName + ".id=:" + relation.propertyName + "Id")
                                .setParameter(relation.propertyName + "Id", entity[index])
                                .getSingleResult()
                                .then(result => {
                                    entity[index] = result;
                                    return entity[index];
                                });
                        },
                        set: (promise: Promise<any>) => {
                            if (promise instanceof Promise) {
                                promise.then(result => entity[index] = result);
                            } else {
                                entity[index] = promise;
                            }
                        }
                    });
                });
        });
        return entities;
    }
    
    protected createSelectExpression() {
        // todo throw exception if selects or from is missing

        let alias: string = "", tableName: string;
        const allSelects: string[] = [];

        if (this.fromTableName) {
            tableName = this.fromTableName;
            alias = this.fromTableAlias;

        } else if (this.fromEntity) {
            const metadata = this.aliasMap.getEntityMetadataByAlias(this.fromEntity.alias);
            if (!metadata)
                throw new Error("Cannot get entity metadata for the given alias " + this.fromEntity.alias.name);
            tableName = metadata.table.name;
            alias = this.fromEntity.alias.name;

            // add select from the main table
            if (this.selects.indexOf(alias) !== -1) {
                metadata.columns.forEach(column => {
                    allSelects.push(alias + "." + column.name + " AS " + alias + "_" + column.name);
                });
            }

        } else {
            throw new Error("No from given");
        }

        // add selects from joins
        this.joins
            .filter(join => this.selects.indexOf(join.alias.name) !== -1)
            .forEach(join => {
                const joinMetadata = this.aliasMap.getEntityMetadataByAlias(join.alias);
                if (!joinMetadata)
                    throw new Error("Cannot get entity metadata for the given alias " + join.alias.name);
                joinMetadata.columns.forEach(column => {
                    allSelects.push(join.alias.name + "." + column.name + " AS " + join.alias.name + "_" + column.propertyName);
                });
            });
        
        // add all other selects
        this.selects.filter(select => {
            return select !== alias && !this.joins.find(join => join.alias.name === select);
        }).forEach(select => allSelects.push(select));
        
        // if still selection is empty, then simply set it to all (*)
        if (allSelects.length === 0)
            allSelects.push("*");
        
        // create a selection query
        switch (this.type) {
            case "select":
                return "SELECT " + allSelects.join(", ") + " FROM " + tableName + " " + alias;
            case "delete":
                return "DELETE FROM " + tableName + " " + (alias ? alias : "");
            case "update":
                const updateSet = Object.keys(this.updateQuerySet).map(key => key + "=:updateQuerySet_" + key);
                const params = Object.keys(this.updateQuerySet).reduce((object, key) => {
                    // todo: map propertyNames to names ?
                    (<any> object)["updateQuerySet_" + key] = (<any> this.updateQuerySet)[key];
                    return object;
                }, {});
                this.addParameters(params);
                return "UPDATE " + tableName + " " + (alias ? alias : "") + " SET " + updateSet;
        }
        
        throw new Error("No query builder type is specified.");
    }

    protected createWhereExpression() {
        if (!this.wheres || !this.wheres.length) return "";

        return " WHERE " + this.wheres.map((where, index) => {
            switch (where.type) {
                case "and":
                    return (index > 0 ? "AND " : "") + this.replacePropertyNames(where.condition);
                case "or":
                    return (index > 0 ? "OR " : "") + this.replacePropertyNames(where.condition);
                default:
                    return this.replacePropertyNames(where.condition);
            }
        }).join(" ");
    }

    /**
     * Replaces all entity's propertyName to name in the given statement.
     */
    private replacePropertyNames(statement: string) {
        this.aliasMap.aliases.forEach(alias => {
            const metadata = this.aliasMap.getEntityMetadataByAlias(alias);
            if (!metadata) return;
            metadata.columns.forEach(column => {
                statement = statement.replace(new RegExp(alias.name + "." + column.propertyName, 'g'), alias.name + "." + column.name);
            });
            metadata.relations.forEach(relation => {
                statement = statement.replace(new RegExp(alias.name + "." + relation.propertyName, 'g'), alias.name + "." + relation.name);
            });
        });
        return statement;

    }

    protected createJoinExpression() {
        return this.joins.map(join => {
            const joinType = join.type; // === "INNER" ? "INNER" : "LEFT";
            let joinTableName: string = join.tableName;
            if (!joinTableName) {
                const metadata = this.aliasMap.getEntityMetadataByAlias(join.alias);
                if (!metadata)
                    throw new Error("Cannot get entity metadata for the given alias " + join.alias.name);
                
                joinTableName = metadata.table.name;
            }
            
            const parentAlias = join.alias.parentAliasName;
            if (!parentAlias) {
                return " " + joinType + " JOIN " + joinTableName + " " + join.alias.name + " " + join.conditionType + " " + join.condition;
            }
            
            const foundAlias = this.aliasMap.findAliasByName(parentAlias);
            if (!foundAlias)
                throw new Error(`Alias "${parentAlias}" was not found`);

            const parentMetadata = this.aliasMap.getEntityMetadataByAlias(foundAlias);
<<<<<<< HEAD
=======
            if (!parentMetadata)
                throw new Error("Cannot get entity metadata for the given alias " + foundAlias.name);
            
>>>>>>> 827de766
            const relation = parentMetadata.findRelationWithPropertyName(join.alias.parentPropertyName);
            const junctionMetadata = relation.junctionEntityMetadata;
            const appendedCondition = join.condition ? " AND " + this.replacePropertyNames(join.condition) : "";
            
            if (relation.isManyToMany) {
                const junctionTable = junctionMetadata.table.name;
                const junctionAlias = join.alias.parentAliasName + "_" + join.alias.name;
                const joinAlias = join.alias.name;
                const joinTable = relation.isOwning ? relation.joinTable : relation.inverseRelation.joinTable; // not sure if this is correct
                const joinTableColumn = joinTable.referencedColumn.name; // not sure if this is correct
                const inverseJoinColumnName = joinTable.inverseReferencedColumn.name; // not sure if this is correct

                let condition1 = "", condition2 = "";
                if (relation.isOwning) {
                    condition1 = junctionAlias + "." + junctionMetadata.columns[0].name + "=" + parentAlias + "." + joinTableColumn;
                    condition2 = joinAlias + "." + inverseJoinColumnName + "=" + junctionAlias + "." + junctionMetadata.columns[1].name;
                } else {
                    condition1 = junctionAlias + "." + junctionMetadata.columns[1].name + "=" + parentAlias + "." + joinTableColumn;
                    condition2 = joinAlias + "." + inverseJoinColumnName + "=" + junctionAlias + "." + junctionMetadata.columns[0].name;
                }

                return " " + joinType + " JOIN " + junctionTable + " " + junctionAlias + " " + join.conditionType + " " + condition1 +
                       " " + joinType + " JOIN " + joinTableName + " " + joinAlias + " " + join.conditionType + " " + condition2 + appendedCondition;
                
            } else if (relation.isManyToOne || (relation.isOneToOne && relation.isOwning)) {
                const joinTableColumn = relation.joinColumn.referencedColumn.name;
                const condition = join.alias.name + "." + joinTableColumn + "=" + parentAlias + "." + relation.name;
                return " " + joinType + " JOIN " + joinTableName + " " + join.alias.name + " " + join.conditionType + " " + condition + appendedCondition;

            } else if (relation.isOneToMany || (relation.isOneToOne && !relation.isOwning)) {
                const joinTableColumn = relation.inverseRelation.joinColumn.referencedColumn.name;
                const condition = join.alias.name + "." + relation.inverseRelation.name + "=" + parentAlias + "." + joinTableColumn;
                return " " + joinType + " JOIN " + joinTableName + " " + join.alias.name + " " + join.conditionType + " " + condition + appendedCondition;
       
            } else {
                throw new Error("Unexpected relation type"); // this should not be possible
            }
        }).join(" ");
    }

    protected createGroupByExpression() {
        if (!this.groupBys || !this.groupBys.length) return "";
        return " GROUP BY " + this.replacePropertyNames(this.groupBys.join(", "));
    }

    protected createHavingExpression() {
        if (!this.havings || !this.havings.length) return "";
        return " HAVING " + this.havings.map(having => {
                switch (having.type) {
                    case "and":
                        return " AND " + this.replacePropertyNames(having.condition);
                    case "or":
                        return " OR " + this.replacePropertyNames(having.condition);
                    default:
                        return " " + this.replacePropertyNames(having.condition);
                }
            }).join(" ");
    }

    protected createOrderByExpression() {
        if (!this.orderBys || !this.orderBys.length) return "";
        return " ORDER BY " + this.orderBys.map(order => this.replacePropertyNames(order.sort) + " " + order.order).join(", ");
    }

    protected createLimitExpression() {
        if (!this.limit) return "";
        return " LIMIT " + this.limit;
    }

    protected createOffsetExpression() {
        if (!this.offset) return "";
        return " OFFSET " + this.offset;
    }

    protected replaceParameters(sql: string) {
        Object.keys(this.parameters).forEach(key => {
            const value = this.parameters[key] !== null && this.parameters[key] !== undefined ? this.driver.escape(this.parameters[key]) : "NULL";
            sql = sql.replace(new RegExp(":" + key, "g"), value); // todo: make replace only in value statements, otherwise problems
        });
        return sql;
    }

    private extractJoinMappings(): JoinMapping[] {
        return this.joins
            .filter(join => !!join.mapToProperty)
            .map(join => {
                const [parentName, propertyName] = (join.mapToProperty as string).split(".");
                return {
                    alias: join.alias,
                    parentName: parentName,
                    propertyName: propertyName,
                    isMany: join.isMappingMany
                } as JoinMapping;
            });
    }

    protected join(joinType: "INNER"|"LEFT", property: string, alias: string, conditionType?: "ON"|"WITH", condition?: string, parameters?: { [key: string]: any }, mapToProperty?: string, isMappingMany?: boolean): this;
    protected join(joinType: "INNER"|"LEFT", entity: Function, alias: string, conditionType?: "ON"|"WITH", condition?: string, parameters?: { [key: string]: any }, mapToProperty?: string, isMappingMany?: boolean): this;
    protected join(joinType: "INNER"|"LEFT", entityOrProperty: Function|string, alias: string, conditionType: "ON"|"WITH", condition: string, parameters?: { [key: string]: any }, mapToProperty?: string, isMappingMany?: boolean): this;
    protected join(joinType: "INNER"|"LEFT", entityOrProperty: Function|string, alias: string, conditionType: "ON"|"WITH" = "ON", condition: string = "", parameters?: { [key: string]: any }, mapToProperty?: string, isMappingMany: boolean = false): this {

        let tableName = "";
        const aliasObj = new Alias(alias);
        this.aliasMap.addAlias(aliasObj);
        if (entityOrProperty instanceof Function) {
            aliasObj.target = entityOrProperty;

        } else if (typeof entityOrProperty === "string" && entityOrProperty.indexOf(".") !== -1) {
            aliasObj.parentAliasName = entityOrProperty.split(".")[0];
            aliasObj.parentPropertyName = entityOrProperty.split(".")[1];
            
        } else if (typeof entityOrProperty === "string") {
            tableName = entityOrProperty;
            if (!mapToProperty)
                mapToProperty = entityOrProperty;
        }

        const join: Join = { type: joinType, alias: aliasObj, tableName: tableName, conditionType: conditionType, condition: condition, mapToProperty: mapToProperty, isMappingMany: isMappingMany };
        this.joins.push(join);
        if (parameters) this.addParameters(parameters);
        return this;
    }

}<|MERGE_RESOLUTION|>--- conflicted
+++ resolved
@@ -665,12 +665,9 @@
                 throw new Error(`Alias "${parentAlias}" was not found`);
 
             const parentMetadata = this.aliasMap.getEntityMetadataByAlias(foundAlias);
-<<<<<<< HEAD
-=======
             if (!parentMetadata)
                 throw new Error("Cannot get entity metadata for the given alias " + foundAlias.name);
             
->>>>>>> 827de766
             const relation = parentMetadata.findRelationWithPropertyName(join.alias.parentPropertyName);
             const junctionMetadata = relation.junctionEntityMetadata;
             const appendedCondition = join.condition ? " AND " + this.replacePropertyNames(join.condition) : "";
