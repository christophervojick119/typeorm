import {Connection} from "../connection/Connection";
import {FindManyOptions} from "../find-options/FindManyOptions";
import {ObjectType} from "../common/ObjectType";
import { EntityNotFoundError } from "../error/EntityNotFoundError";
import {QueryRunnerProviderAlreadyReleasedError} from "../error/QueryRunnerProviderAlreadyReleasedError";
import {FindOneOptions} from "../find-options/FindOneOptions";
import {DeepPartial} from "../common/DeepPartial";
import {RemoveOptions} from "../repository/RemoveOptions";
import {SaveOptions} from "../repository/SaveOptions";
import {NoNeedToReleaseEntityManagerError} from "../error/NoNeedToReleaseEntityManagerError";
import {MongoRepository} from "../repository/MongoRepository";
import {TreeRepository} from "../repository/TreeRepository";
import {Repository} from "../repository/Repository";
import {FindOptionsUtils} from "../find-options/FindOptionsUtils";
import {PlainObjectToNewEntityTransformer} from "../query-builder/transformer/PlainObjectToNewEntityTransformer";
import {PlainObjectToDatabaseEntityTransformer} from "../query-builder/transformer/PlainObjectToDatabaseEntityTransformer";
import {CustomRepositoryNotFoundError} from "../error/CustomRepositoryNotFoundError";
import {EntitySchema, getMetadataArgsStorage, ObjectLiteral} from "../index";
import {AbstractRepository} from "../repository/AbstractRepository";
import {CustomRepositoryCannotInheritRepositoryError} from "../error/CustomRepositoryCannotInheritRepositoryError";
import {QueryRunner} from "../query-runner/QueryRunner";
import {SelectQueryBuilder} from "../query-builder/SelectQueryBuilder";
import {MongoDriver} from "../driver/mongodb/MongoDriver";
import {RepositoryNotFoundError} from "../error/RepositoryNotFoundError";
import {RepositoryNotTreeError} from "../error/RepositoryNotTreeError";
import {RepositoryFactory} from "../repository/RepositoryFactory";
import {TreeRepositoryNotSupportedError} from "../error/TreeRepositoryNotSupportedError";
import {QueryPartialEntity} from "../query-builder/QueryPartialEntity";
import {EntityPersistExecutor} from "../persistence/EntityPersistExecutor";
import {ObjectID} from "../driver/mongodb/typings";
import {InsertResult} from "../query-builder/result/InsertResult";
import {UpdateResult} from "../query-builder/result/UpdateResult";
import {DeleteResult} from "../query-builder/result/DeleteResult";
import {OracleDriver} from "../driver/oracle/OracleDriver";

/**
 * Entity manager supposed to work with any entity, automatically find its repository and call its methods,
 * whatever entity type are you passing.
 */
export class EntityManager {

    // -------------------------------------------------------------------------
    // Public Properties
    // -------------------------------------------------------------------------

    /**
     * Connection used by this entity manager.
     */
    readonly connection: Connection;

    /**
     * Custom query runner to be used for operations in this entity manager.
     * Used only in non-global entity manager.
     */
    readonly queryRunner?: QueryRunner;

    // -------------------------------------------------------------------------
    // Protected Properties
    // -------------------------------------------------------------------------

    /**
     * Once created and then reused by en repositories.
     */
    protected repositories: Repository<any>[] = [];

    /**
     * Plain to object transformer used in create and merge operations.
     */
    protected plainObjectToEntityTransformer = new PlainObjectToNewEntityTransformer();

    // -------------------------------------------------------------------------
    // Constructor
    // -------------------------------------------------------------------------

    constructor(connection: Connection, queryRunner?: QueryRunner) {
        this.connection = connection;
        if (queryRunner) {
            this.queryRunner = queryRunner;
            // dynamic: this.queryRunner = manager;
            Object.assign(this.queryRunner, { manager: this });
        }
    }

    // -------------------------------------------------------------------------
    // Public Methods
    // -------------------------------------------------------------------------

    /**
     * Wraps given function execution (and all operations made there) in a transaction.
     * All database operations must be executed using provided entity manager.
     */
    async transaction<T>(runInTransaction: (entityManger: EntityManager) => Promise<T>): Promise<T> {

        if (this.connection.driver instanceof MongoDriver)
            throw new Error(`Transactions aren't supported by MongoDB.`);

        if (this.queryRunner && this.queryRunner.isReleased)
            throw new QueryRunnerProviderAlreadyReleasedError();

        if (this.queryRunner && this.queryRunner.isTransactionActive)
            throw new Error(`Cannot start transaction because its already started`);

        // if query runner is already defined in this class, it means this entity manager was already created for a single connection
        // if its not defined we create a new query runner - single connection where we'll execute all our operations
        const queryRunner = this.queryRunner || this.connection.createQueryRunner("master");

        try {
            await queryRunner.startTransaction();
            const result = await runInTransaction(queryRunner.manager);
            await queryRunner.commitTransaction();
            return result;

        } catch (err) {
            try { // we throw original error even if rollback thrown an error
                await queryRunner.rollbackTransaction();
            } catch (rollbackError) { }
            throw err;

        } finally {
            if (!this.queryRunner) // if we used a new query runner provider then release it
                await queryRunner.release();
        }
    }

    /**
     * Executes raw SQL query and returns raw database results.
     */
    async query(query: string, parameters?: any[]): Promise<any> {
        return this.connection.query(query, parameters, this.queryRunner);
    }

    /**
     * Creates a new query builder that can be used to build a sql query.
     */
    createQueryBuilder<Entity>(entityClass: ObjectType<Entity>|EntitySchema<Entity>|Function|string, alias: string, queryRunner?: QueryRunner): SelectQueryBuilder<Entity>;

    /**
     * Creates a new query builder that can be used to build a sql query.
     */
    createQueryBuilder(queryRunner?: QueryRunner): SelectQueryBuilder<any>;

    /**
     * Creates a new query builder that can be used to build a sql query.
     */
    createQueryBuilder<Entity>(entityClass?: ObjectType<Entity>|EntitySchema<Entity>|Function|string|QueryRunner, alias?: string, queryRunner?: QueryRunner): SelectQueryBuilder<Entity> {
        if (alias) {
            return this.connection.createQueryBuilder(entityClass as Function|EntitySchema<Entity>|string, alias, queryRunner || this.queryRunner);

        } else {
            return this.connection.createQueryBuilder(entityClass as QueryRunner|undefined || this.queryRunner);
        }
    }

    /**
     * Checks if entity has an id.
     */
    hasId(entity: any): boolean;

    /**
     * Checks if entity of given schema name has an id.
     */
    hasId(target: Function|string, entity: any): boolean;

    /**
     * Checks if entity has an id by its Function type or schema name.
     */
    hasId(targetOrEntity: any|Function|string, maybeEntity?: any): boolean {
        const target = arguments.length === 2 ? targetOrEntity : targetOrEntity.constructor;
        const entity = arguments.length === 2 ? maybeEntity : targetOrEntity;
        const metadata = this.connection.getMetadata(target);
        return metadata.hasId(entity);
    }

    /**
     * Gets entity mixed id.
     */
    getId(entity: any): any;

    /**
     * Gets entity mixed id.
     */
    getId(target: Function|string, entity: any): any;

    /**
     * Gets entity mixed id.
     */
    getId(targetOrEntity: any|Function|string, maybeEntity?: any): any {
        const target = arguments.length === 2 ? targetOrEntity : targetOrEntity.constructor;
        const entity = arguments.length === 2 ? maybeEntity : targetOrEntity;
        const metadata = this.connection.getMetadata(target);
        return metadata.getEntityIdMixedMap(entity);
    }

    /**
     * Creates a new entity instance.
     */
    create<Entity>(entityClass: ObjectType<Entity>): Entity;

    /**
     * Creates a new entity instance and copies all entity properties from this object into a new entity.
     * Note that it copies only properties that present in entity schema.
     */
    create<Entity>(entityClass: ObjectType<Entity>|EntitySchema<Entity>|string, plainObject: DeepPartial<Entity>): Entity;

    /**
     * Creates a new entities and copies all entity properties from given objects into their new entities.
     * Note that it copies only properties that present in entity schema.
     */
    create<Entity>(entityClass: ObjectType<Entity>|EntitySchema<Entity>|string, plainObjects: DeepPartial<Entity>[]): Entity[];

    /**
     * Creates a new entity instance or instances.
     * Can copy properties from the given object into new entities.
     */
    create<Entity>(entityClass: ObjectType<Entity>|EntitySchema<Entity>|string, plainObjectOrObjects?: DeepPartial<Entity>|DeepPartial<Entity>[]): Entity|Entity[] {
        const metadata = this.connection.getMetadata(entityClass);

        if (!plainObjectOrObjects)
            return metadata.create();

        if (plainObjectOrObjects instanceof Array)
            return plainObjectOrObjects.map(plainEntityLike => this.create(entityClass, plainEntityLike));

        const mergeIntoEntity = metadata.create();
        this.plainObjectToEntityTransformer.transform(mergeIntoEntity, plainObjectOrObjects, metadata, true);
        return mergeIntoEntity;
    }

    /**
     * Merges two entities into one new entity.
     */
    merge<Entity>(entityClass: ObjectType<Entity>|EntitySchema<Entity>|string, mergeIntoEntity: Entity, ...entityLikes: DeepPartial<Entity>[]): Entity { // todo: throw exception if entity manager is released
        const metadata = this.connection.getMetadata(entityClass);
        entityLikes.forEach(object => this.plainObjectToEntityTransformer.transform(mergeIntoEntity, object, metadata));
        return mergeIntoEntity;
    }

    /**
     * Creates a new entity from the given plan javascript object. If entity already exist in the database, then
     * it loads it (and everything related to it), replaces all values with the new ones from the given object
     * and returns this new entity. This new entity is actually a loaded from the db entity with all properties
     * replaced from the new object.
     */
    async preload<Entity>(entityClass: ObjectType<Entity>|EntitySchema<Entity>|string, entityLike: DeepPartial<Entity>): Promise<Entity|undefined> {
        const metadata = this.connection.getMetadata(entityClass);
        const plainObjectToDatabaseEntityTransformer = new PlainObjectToDatabaseEntityTransformer(this.connection.manager);
        const transformedEntity = await plainObjectToDatabaseEntityTransformer.transform(entityLike, metadata);
        if (transformedEntity)
            return this.merge(entityClass, transformedEntity as Entity, entityLike);

        return undefined;
    }

    /**
     * Saves all given entities in the database.
     * If entities do not exist in the database then inserts, otherwise updates.
     */
    save<Entity>(entities: Entity[], options?: SaveOptions): Promise<Entity[]>;

    /**
     * Saves all given entities in the database.
     * If entities do not exist in the database then inserts, otherwise updates.
     */
    save<Entity>(entity: Entity, options?: SaveOptions): Promise<Entity>;

    /**
     * Saves all given entities in the database.
     * If entities do not exist in the database then inserts, otherwise updates.
     */
    save<Entity, T extends DeepPartial<Entity>>(targetOrEntity: ObjectType<Entity>|EntitySchema<Entity>|string, entities: T[], options?: SaveOptions): Promise<T[]>;

    /**
     * Saves all given entities in the database.
     * If entities do not exist in the database then inserts, otherwise updates.
     */
    save<Entity, T extends DeepPartial<Entity>>(targetOrEntity: ObjectType<Entity>|EntitySchema<Entity>|string, entity: T, options?: SaveOptions): Promise<T>;

    /**
     * Saves a given entity in the database.
     */
    save<Entity, T extends DeepPartial<Entity>>(targetOrEntity: (T|T[])|ObjectType<Entity>|EntitySchema<Entity>|string, maybeEntityOrOptions?: T|T[], maybeOptions?: SaveOptions): Promise<T|T[]> {

        // normalize mixed parameters
        const target = (arguments.length > 1 && (targetOrEntity instanceof Function || typeof targetOrEntity === "string")) ? targetOrEntity as Function|string : undefined;
        const entity: T|T[] = target ? maybeEntityOrOptions as T|T[] : targetOrEntity as T|T[];
        const options = target ? maybeOptions : maybeEntityOrOptions as SaveOptions;

        // if user passed empty array of entities then we don't need to do anything
        if (entity instanceof Array && entity.length === 0)
            return Promise.resolve(entity);

        // execute save operation
        return new EntityPersistExecutor(this.connection, this.queryRunner, "save", target, entity, options)
            .execute()
            .then(() => entity);
    }

    /**
     * Removes a given entity from the database.
     */
    remove<Entity>(entity: Entity, options?: RemoveOptions): Promise<Entity>;

    /**
     * Removes a given entity from the database.
     */
    remove<Entity>(targetOrEntity: ObjectType<Entity>|EntitySchema<Entity>|string, entity: Entity, options?: RemoveOptions): Promise<Entity>;

    /**
     * Removes a given entity from the database.
     */
    remove<Entity>(entity: Entity[], options?: RemoveOptions): Promise<Entity>;

    /**
     * Removes a given entity from the database.
     */
    remove<Entity>(targetOrEntity: ObjectType<Entity>|EntitySchema<Entity>|string, entity: Entity[], options?: RemoveOptions): Promise<Entity[]>;

    /**
     * Removes a given entity from the database.
     */
    remove<Entity>(targetOrEntity: (Entity|Entity[])|Function|string, maybeEntityOrOptions?: Entity|Entity[], maybeOptions?: RemoveOptions): Promise<Entity|Entity[]> {

        // normalize mixed parameters
        const target = (arguments.length > 1 && (targetOrEntity instanceof Function || typeof targetOrEntity === "string")) ? targetOrEntity as Function|string : undefined;
        const entity: Entity|Entity[] = target ? maybeEntityOrOptions as Entity|Entity[] : targetOrEntity as Entity|Entity[];
        const options = target ? maybeOptions : maybeEntityOrOptions as SaveOptions;

        // if user passed empty array of entities then we don't need to do anything
        if (entity instanceof Array && entity.length === 0)
            return Promise.resolve(entity);

        // execute save operation
        return new EntityPersistExecutor(this.connection, this.queryRunner, "remove", target, entity, options)
            .execute()
            .then(() => entity);
    }

    /**
     * Inserts a given entity into the database.
     * Unlike save method executes a primitive operation without cascades, relations and other operations included.
     * Executes fast and efficient INSERT query.
     * Does not check if entity exist in the database, so query will fail if duplicate entity is being inserted.
     * You can execute bulk inserts using this method.
     */
<<<<<<< HEAD
    async insert<Entity>(target: ObjectType<Entity>|string, entity: QueryPartialEntity<Entity>|(QueryPartialEntity<Entity>[]), options?: SaveOptions): Promise<InsertResult> {

        // TODO: Oracle does not support multiple values. Need to create another nice solution.
        if (this.connection.driver instanceof OracleDriver && entity instanceof Array) {
            const results = await Promise.all(entity.map(entity => this.insert(target, entity)));
            return results.reduce((mergedResult, result) => Object.assign(mergedResult, result), {} as InsertResult);
        }
=======
    async insert<Entity>(target: ObjectType<Entity>|EntitySchema<Entity>|string, entity: QueryPartialEntity<Entity>|(QueryPartialEntity<Entity>[]), options?: SaveOptions): Promise<InsertResult> {
>>>>>>> 104b52d3
        return this.createQueryBuilder()
            .insert()
            .into(target)
            .values(entity)
            .execute();
    }

    /**
     * Updates entity partially. Entity can be found by a given conditions.
     * Unlike save method executes a primitive operation without cascades, relations and other operations included.
     * Executes fast and efficient UPDATE query.
     * Does not check if entity exist in the database.
     */
    update<Entity>(target: ObjectType<Entity>|EntitySchema<Entity>|string, criteria: string|string[]|number|number[]|Date|Date[]|ObjectID|ObjectID[]|DeepPartial<Entity>, partialEntity: DeepPartial<Entity>, options?: SaveOptions): Promise<UpdateResult> {
        if (typeof criteria === "string" ||
            typeof criteria === "number" ||
            criteria instanceof Date ||
            criteria instanceof Array) {

            return this.createQueryBuilder()
                .update(target)
                .set(partialEntity)
                .whereInIds(criteria)
                .execute();

        } else {
            return this.createQueryBuilder()
                .update(target)
                .set(partialEntity)
                .where(criteria)
                .execute();
        }
    }

    /**
     * Deletes entities by a given conditions.
     * Unlike save method executes a primitive operation without cascades, relations and other operations included.
     * Executes fast and efficient DELETE query.
     * Does not check if entity exist in the database.
     */
    delete<Entity>(targetOrEntity: ObjectType<Entity>|EntitySchema<Entity>|string, criteria: string|string[]|number|number[]|Date|Date[]|ObjectID|ObjectID[]|DeepPartial<Entity>, options?: RemoveOptions): Promise<DeleteResult> {
        if (typeof criteria === "string" ||
            typeof criteria === "number" ||
            criteria instanceof Date ||
            criteria instanceof Array) {

            return this.createQueryBuilder()
                .delete()
                .from(targetOrEntity)
                .whereInIds(criteria)
                .execute();

        } else {
            return this.createQueryBuilder()
                .delete()
                .from(targetOrEntity)
                .where(criteria)
                .execute();
        }
    }

    /**
     * Counts entities that match given options.
     * Useful for pagination.
     */
    count<Entity>(entityClass: ObjectType<Entity>|EntitySchema<Entity>|string, options?: FindManyOptions<Entity>): Promise<number>;

    /**
     * Counts entities that match given conditions.
     * Useful for pagination.
     */
    count<Entity>(entityClass: ObjectType<Entity>|EntitySchema<Entity>|string, conditions?: DeepPartial<Entity>): Promise<number>;

    /**
     * Counts entities that match given find options or conditions.
     * Useful for pagination.
     */
    async count<Entity>(entityClass: ObjectType<Entity>|EntitySchema<Entity>|string, optionsOrConditions?: FindManyOptions<Entity>|DeepPartial<Entity>): Promise<number> {
        const metadata = this.connection.getMetadata(entityClass);
        const qb = this.createQueryBuilder(entityClass, FindOptionsUtils.extractFindManyOptionsAlias(optionsOrConditions) || metadata.name);
        return FindOptionsUtils.applyFindManyOptionsOrConditionsToQueryBuilder(qb, optionsOrConditions).getCount();
    }

    /**
     * Finds entities that match given options.
     */
    find<Entity>(entityClass: ObjectType<Entity>|EntitySchema<Entity>|string, options?: FindManyOptions<Entity>): Promise<Entity[]>;

    /**
     * Finds entities that match given conditions.
     */
    find<Entity>(entityClass: ObjectType<Entity>|EntitySchema<Entity>|string, conditions?: DeepPartial<Entity>): Promise<Entity[]>;

    /**
     * Finds entities that match given find options or conditions.
     */
    async find<Entity>(entityClass: ObjectType<Entity>|EntitySchema<Entity>|string, optionsOrConditions?: FindManyOptions<Entity>|DeepPartial<Entity>): Promise<Entity[]> {
        const metadata = this.connection.getMetadata(entityClass);
        const qb = this.createQueryBuilder(entityClass, FindOptionsUtils.extractFindManyOptionsAlias(optionsOrConditions) || metadata.name);

        if (!FindOptionsUtils.isFindManyOptions(optionsOrConditions) || optionsOrConditions.loadEagerRelations !== false)
            FindOptionsUtils.joinEagerRelations(qb, qb.alias, metadata);

        return FindOptionsUtils.applyFindManyOptionsOrConditionsToQueryBuilder(qb, optionsOrConditions).getMany();
    }

    /**
     * Finds entities that match given find options.
     * Also counts all entities that match given conditions,
     * but ignores pagination settings (from and take options).
     */
    findAndCount<Entity>(entityClass: ObjectType<Entity>|EntitySchema<Entity>|string, options?: FindManyOptions<Entity>): Promise<[Entity[], number]>;

    /**
     * Finds entities that match given conditions.
     * Also counts all entities that match given conditions,
     * but ignores pagination settings (from and take options).
     */
    findAndCount<Entity>(entityClass: ObjectType<Entity>|EntitySchema<Entity>|string, conditions?: DeepPartial<Entity>): Promise<[Entity[], number]>;

    /**
     * Finds entities that match given find options and conditions.
     * Also counts all entities that match given conditions,
     * but ignores pagination settings (from and take options).
     */
    async findAndCount<Entity>(entityClass: ObjectType<Entity>|EntitySchema<Entity>|string, optionsOrConditions?: FindManyOptions<Entity>|DeepPartial<Entity>): Promise<[Entity[], number]> {
        const metadata = this.connection.getMetadata(entityClass);
        const qb = this.createQueryBuilder(entityClass, FindOptionsUtils.extractFindManyOptionsAlias(optionsOrConditions) || metadata.name);

        if (!FindOptionsUtils.isFindManyOptions(optionsOrConditions) || optionsOrConditions.loadEagerRelations !== false)
            FindOptionsUtils.joinEagerRelations(qb, qb.alias, metadata);

        return FindOptionsUtils.applyFindManyOptionsOrConditionsToQueryBuilder(qb, optionsOrConditions).getManyAndCount();
    }

    /**
     * Finds entities with ids.
     * Optionally find options can be applied.
     */
    findByIds<Entity>(entityClass: ObjectType<Entity>|EntitySchema<Entity>|string, ids: any[], options?: FindManyOptions<Entity>): Promise<Entity[]>;

    /**
     * Finds entities with ids.
     * Optionally conditions can be applied.
     */
    findByIds<Entity>(entityClass: ObjectType<Entity>|EntitySchema<Entity>|string, ids: any[], conditions?: DeepPartial<Entity>): Promise<Entity[]>;

    /**
     * Finds entities with ids.
     * Optionally find options or conditions can be applied.
     */
    async findByIds<Entity>(entityClass: ObjectType<Entity>|EntitySchema<Entity>|string, ids: any[], optionsOrConditions?: FindManyOptions<Entity>|DeepPartial<Entity>): Promise<Entity[]> {

        // if no ids passed, no need to execute a query - just return an empty array of values
        if (!ids.length)
            return Promise.resolve([]);
        const metadata = this.connection.getMetadata(entityClass);
        const qb = this.createQueryBuilder(entityClass, FindOptionsUtils.extractFindManyOptionsAlias(optionsOrConditions) || metadata.name);
        FindOptionsUtils.applyFindManyOptionsOrConditionsToQueryBuilder(qb, optionsOrConditions);

        if (!FindOptionsUtils.isFindManyOptions(optionsOrConditions) || optionsOrConditions.loadEagerRelations !== false)
            FindOptionsUtils.joinEagerRelations(qb, qb.alias, metadata);

        return qb.andWhereInIds(ids).getMany();
    }

    /**
     * Finds first entity that matches given find options.
     */
    findOne<Entity>(entityClass: ObjectType<Entity>|EntitySchema<Entity>|string, id?: string|number|Date|ObjectID, options?: FindOneOptions<Entity>): Promise<Entity|undefined>;

    /**
     * Finds first entity that matches given find options.
     */
    findOne<Entity>(entityClass: ObjectType<Entity>|EntitySchema<Entity>|string, options?: FindOneOptions<Entity>): Promise<Entity|undefined>;

    /**
     * Finds first entity that matches given conditions.
     */
    findOne<Entity>(entityClass: ObjectType<Entity>|EntitySchema<Entity>|string, conditions?: DeepPartial<Entity>, options?: FindOneOptions<Entity>): Promise<Entity|undefined>;

    /**
     * Finds first entity that matches given conditions.
     */
    async findOne<Entity>(entityClass: ObjectType<Entity>|EntitySchema<Entity>|string, idOrOptionsOrConditions?: string|string[]|number|number[]|Date|Date[]|ObjectID|ObjectID[]|FindOneOptions<Entity>|DeepPartial<Entity>, maybeOptions?: FindOneOptions<Entity>): Promise<Entity|undefined> {

        let findOptions: FindOneOptions<any>|undefined = undefined;
        if (FindOptionsUtils.isFindOneOptions(idOrOptionsOrConditions)) {
            findOptions = idOrOptionsOrConditions;
        } else if (maybeOptions && FindOptionsUtils.isFindOneOptions(maybeOptions)) {
            findOptions = maybeOptions;
        }

        let options: ObjectLiteral|undefined = undefined;
        if (idOrOptionsOrConditions instanceof Object && !FindOptionsUtils.isFindOneOptions(idOrOptionsOrConditions))
            options = idOrOptionsOrConditions as ObjectLiteral;

        const metadata = this.connection.getMetadata(entityClass);
        let alias: string = metadata.name;
        if (findOptions && findOptions.join) {
            alias = findOptions.join.alias;

        } else if (maybeOptions && FindOptionsUtils.isFindOneOptions(maybeOptions) && maybeOptions.join) {
            alias = maybeOptions.join.alias;
        }
        const qb = this.createQueryBuilder(entityClass, alias);

        if (!findOptions || findOptions.loadEagerRelations !== false)
            FindOptionsUtils.joinEagerRelations(qb, qb.alias, qb.expressionMap.mainAlias!.metadata);

        if (findOptions)
            FindOptionsUtils.applyOptionsToQueryBuilder(qb, findOptions);

        if (options) {
            qb.where(options);

        } else if (typeof idOrOptionsOrConditions === "string" || typeof idOrOptionsOrConditions === "number" || (idOrOptionsOrConditions as any) instanceof Date) {
            qb.andWhereInIds(metadata.ensureEntityIdMap(idOrOptionsOrConditions));
        }

        return qb.getOne();
    }

    /**
     * Finds first entity that matches given find options or rejects the returned promise on error.
     */
    findOneOrFail<Entity>(entityClass: ObjectType<Entity>|EntitySchema<Entity>|string, id?: string|number|Date|ObjectID, options?: FindOneOptions<Entity>): Promise<Entity>;

    /**
     * Finds first entity that matches given find options or rejects the returned promise on error.
     */
    findOneOrFail<Entity>(entityClass: ObjectType<Entity>|EntitySchema<Entity>|string, options?: FindOneOptions<Entity>): Promise<Entity>;

    /**
     * Finds first entity that matches given conditions or rejects the returned promise on error.
     */
    findOneOrFail<Entity>(entityClass: ObjectType<Entity>|EntitySchema<Entity>|string, conditions?: DeepPartial<Entity>, options?: FindOneOptions<Entity>): Promise<Entity>;

    /**
     * Finds first entity that matches given conditions or rejects the returned promise on error.
     */
    async findOneOrFail<Entity>(entityClass: ObjectType<Entity>|EntitySchema<Entity>|string, idOrOptionsOrConditions?: string|string[]|number|number[]|Date|Date[]|ObjectID|ObjectID[]|FindOneOptions<Entity>|DeepPartial<Entity>, maybeOptions?: FindOneOptions<Entity>): Promise<Entity> {
        return this.findOne(entityClass, idOrOptionsOrConditions as any, maybeOptions).then((value) => {
            if (value === undefined) {
                return Promise.reject(new EntityNotFoundError(entityClass, idOrOptionsOrConditions));
            }
            return Promise.resolve(value);
        });
    }

    /**
     * Clears all the data from the given table (truncates/drops it).
     *
     * Note: this method uses TRUNCATE and may not work as you expect in transactions on some platforms.
     * @see https://stackoverflow.com/a/5972738/925151
     */
    async clear<Entity>(entityClass: ObjectType<Entity>|EntitySchema<Entity>|string): Promise<void> {
        const metadata = this.connection.getMetadata(entityClass);
        const queryRunner = this.queryRunner || this.connection.createQueryRunner("master");
        try {
            return await queryRunner.clearTable(metadata.tablePath); // await is needed here because we are using finally

        } finally {
            if (!this.queryRunner)
                await queryRunner.release();
        }
    }

    /**
     * Gets repository for the given entity class or name.
     * If single database connection mode is used, then repository is obtained from the
     * repository aggregator, where each repository is individually created for this entity manager.
     * When single database connection is not used, repository is being obtained from the connection.
     */
    getRepository<Entity>(target: ObjectType<Entity>|EntitySchema<Entity>|string): Repository<Entity> {

        // throw exception if there is no repository with this target registered
        if (!this.connection.hasMetadata(target))
            throw new RepositoryNotFoundError(this.connection.name, target);

        // find already created repository instance and return it if found
        const metadata = this.connection.getMetadata(target);
        const repository = this.repositories.find(repository => repository.metadata === metadata);
        if (repository)
            return repository;

        // if repository was not found then create it, store its instance and return it
        const newRepository = new RepositoryFactory().create(this, metadata, this.queryRunner);
        this.repositories.push(newRepository);
        return newRepository;
    }

    /**
     * Gets tree repository for the given entity class or name.
     * If single database connection mode is used, then repository is obtained from the
     * repository aggregator, where each repository is individually created for this entity manager.
     * When single database connection is not used, repository is being obtained from the connection.
     */
    getTreeRepository<Entity>(target: ObjectType<Entity>|EntitySchema<Entity>|string): TreeRepository<Entity> {

        // tree tables aren't supported by some drivers (mongodb)
        if (this.connection.driver.treeSupport === false)
            throw new TreeRepositoryNotSupportedError(this.connection.driver);

        // check if repository is real tree repository
        const repository = this.getRepository(target);
        if (!(repository instanceof TreeRepository))
            throw new RepositoryNotTreeError(target);

        return repository;
    }

    /**
     * Gets mongodb repository for the given entity class.
     */
    getMongoRepository<Entity>(target: ObjectType<Entity>|EntitySchema<Entity>|string): MongoRepository<Entity> {
        return this.connection.getMongoRepository<Entity>(target);
    }

    /**
     * Gets custom entity repository marked with @EntityRepository decorator.
     */
    getCustomRepository<T>(customRepository: ObjectType<T>): T {
        const entityRepositoryMetadataArgs = getMetadataArgsStorage().entityRepositories.find(repository => {
            return repository.target === (customRepository instanceof Function ? customRepository : (customRepository as any).constructor);
        });
        if (!entityRepositoryMetadataArgs)
            throw new CustomRepositoryNotFoundError(customRepository);

        const entityMetadata = entityRepositoryMetadataArgs.entity ? this.connection.getMetadata(entityRepositoryMetadataArgs.entity) : undefined;
        const entityRepositoryInstance = new (entityRepositoryMetadataArgs.target as any)(this, entityMetadata);

        // NOTE: dynamic access to protected properties. We need this to prevent unwanted properties in those classes to be exposed,
        // however we need these properties for internal work of the class
        if (entityRepositoryInstance instanceof AbstractRepository) {
            if (!(entityRepositoryInstance as any)["manager"])
                (entityRepositoryInstance as any)["manager"] = this;
        }
        if (entityRepositoryInstance instanceof Repository) {
            if (!entityMetadata)
                throw new CustomRepositoryCannotInheritRepositoryError(customRepository);

            (entityRepositoryInstance as any)["manager"] = this;
            (entityRepositoryInstance as any)["metadata"] = entityMetadata;
        }

        return entityRepositoryInstance;
    }

    /**
     * Releases all resources used by entity manager.
     * This is used when entity manager is created with a single query runner,
     * and this single query runner needs to be released after job with entity manager is done.
     */
    async release(): Promise<void> {
        if (!this.queryRunner)
            throw new NoNeedToReleaseEntityManagerError();

        return this.queryRunner.release();
    }
}<|MERGE_RESOLUTION|>--- conflicted
+++ resolved
@@ -342,17 +342,13 @@
      * Does not check if entity exist in the database, so query will fail if duplicate entity is being inserted.
      * You can execute bulk inserts using this method.
      */
-<<<<<<< HEAD
-    async insert<Entity>(target: ObjectType<Entity>|string, entity: QueryPartialEntity<Entity>|(QueryPartialEntity<Entity>[]), options?: SaveOptions): Promise<InsertResult> {
+    async insert<Entity>(target: ObjectType<Entity>|EntitySchema<Entity>|string, entity: QueryPartialEntity<Entity>|(QueryPartialEntity<Entity>[]), options?: SaveOptions): Promise<InsertResult> {
 
         // TODO: Oracle does not support multiple values. Need to create another nice solution.
         if (this.connection.driver instanceof OracleDriver && entity instanceof Array) {
             const results = await Promise.all(entity.map(entity => this.insert(target, entity)));
             return results.reduce((mergedResult, result) => Object.assign(mergedResult, result), {} as InsertResult);
         }
-=======
-    async insert<Entity>(target: ObjectType<Entity>|EntitySchema<Entity>|string, entity: QueryPartialEntity<Entity>|(QueryPartialEntity<Entity>[]), options?: SaveOptions): Promise<InsertResult> {
->>>>>>> 104b52d3
         return this.createQueryBuilder()
             .insert()
             .into(target)
